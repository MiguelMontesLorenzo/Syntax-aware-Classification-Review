--- conflicted
+++ resolved
@@ -159,19 +159,16 @@
 #  option (not recommended) you can uncomment the following to ignore the entire idea folder.
 #.idea/
 
-<<<<<<< HEAD
-
 
 # Models and data
 data_sst/
 models/
 runs/
 pretrained/
-=======
+
 # Data folder
 data/
 data_sst/
 
 # Runs folder
-runs/
->>>>>>> c0deb159
+runs/