--- conflicted
+++ resolved
@@ -24,25 +24,13 @@
 
 
 def main() -> None:
-<<<<<<< HEAD
+    
+    download_data()
 
     # Load training data
     trn_path: str = "data_sst/trees/train.txt"
     val_path: str = "data_sst/trees/dev.txt"
     tst_path: str = "data_sst/trees/test.txt"
-=======
-    # Load training data
-    trn_path: str
-    val_path: str
-    tst_path: str
-    trn_path, val_path, tst_path = download_data()  # type: ignore
-
-    # Load training data
-    trn_path: str
-    val_path: str
-    tst_path: str
-    trn_path, val_path, tst_path = download_data()  # type: ignore
->>>>>>> ff81266b
 
     trn_sentences: list[str]
     trn_labels: list[int]
